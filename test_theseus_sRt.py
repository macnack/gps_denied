--- conflicted
+++ resolved
@@ -56,12 +56,7 @@
     # wraped_img.show()
 
     # H8_init = torch.eye(3).reshape(1, 9)[:, :-1].repeat(1, 1)
-<<<<<<< HEAD
     A4_init = spec.id_vals
-=======
-    A4_init = torch.tensor([[1.0, 0.0, 0.0, 0.0]],
-                           dtype=torch.float32)
->>>>>>> 45a66af7
     objective = th.Objective()
     feats = torch.zeros_like(tensor_img)
     A4_1_2 = th.Vector(tensor=A4_init, name=spec.var_name)
@@ -78,28 +73,15 @@
     )
     objective.add(homography_cf)
 
-<<<<<<< HEAD
-    reg_w_value = 1e-2
-    reg_w = th.ScaleCostWeight(np.sqrt(reg_w_value))
-    reg_w.to(dtype=A4_init.dtype)
-    vals = spec.id_vals
-    H8_1_2_id = th.Vector(tensor=vals, name="identity")
-    reg_cf = th.Difference(
-        A4_1_2, target=H8_1_2_id, cost_weight=reg_w, name="reg_homography"
-    )
-    objective.add(reg_cf)
-=======
-    # reg_w_value = 0.0
+    # reg_w_value = 1e-2
     # reg_w = th.ScaleCostWeight(np.sqrt(reg_w_value))
     # reg_w.to(dtype=A4_init.dtype)
-    # vals = torch.tensor([[1.0, 0.0, 0.0, 0.0]])
+    # vals = spec.id_vals
     # H8_1_2_id = th.Vector(tensor=vals, name="identity")
     # reg_cf = th.Difference(
     #     A4_1_2, target=H8_1_2_id, cost_weight=reg_w, name="reg_homography"
     # )
     # objective.add(reg_cf)
-
->>>>>>> 45a66af7
     linear_solver_info = None
     max_iterations = 500
     step_size = 6e-2
